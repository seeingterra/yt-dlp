# encoding: utf-8

from __future__ import unicode_literals

import os
import re
import sys

from .common import InfoExtractor
from .youtube import YoutubeIE
from ..compat import (
    compat_etree_fromstring,
    compat_urllib_parse_unquote,
    compat_urlparse,
    compat_xml_parse_error,
)
from ..utils import (
    determine_ext,
    ExtractorError,
    float_or_none,
    HEADRequest,
    is_html,
    orderedSet,
    sanitized_Request,
    smuggle_url,
    unescapeHTML,
    unified_strdate,
    unsmuggle_url,
    UnsupportedError,
    url_basename,
    xpath_text,
)
from .brightcove import (
    BrightcoveLegacyIE,
    BrightcoveNewIE,
)
from .nbc import NBCSportsVPlayerIE
from .ooyala import OoyalaIE
from .rutv import RUTVIE
from .tvc import TVCIE
from .sportbox import SportBoxEmbedIE
from .smotri import SmotriIE
from .myvi import MyviIE
from .condenast import CondeNastIE
from .udn import UDNEmbedIE
from .senateisvp import SenateISVPIE
from .svt import SVTIE
from .pornhub import PornHubIE
from .xhamster import XHamsterEmbedIE
from .vimeo import VimeoIE
from .dailymotion import DailymotionCloudIE
from .onionstudios import OnionStudiosIE
from .snagfilms import SnagFilmsEmbedIE
from .screenwavemedia import ScreenwaveMediaIE
from .mtv import MTVServicesEmbeddedIE
<<<<<<< HEAD
from .pladform import PladformIE
from .googledrive import GoogleDriveIE
=======
from .jwplatform import JWPlatformIE
>>>>>>> 7cb09524


class GenericIE(InfoExtractor):
    IE_DESC = 'Generic downloader that works on some sites'
    _VALID_URL = r'.*'
    IE_NAME = 'generic'
    _TESTS = [
        # Direct link to a video
        {
            'url': 'http://media.w3.org/2010/05/sintel/trailer.mp4',
            'md5': '67d406c2bcb6af27fa886f31aa934bbe',
            'info_dict': {
                'id': 'trailer',
                'ext': 'mp4',
                'title': 'trailer',
                'upload_date': '20100513',
            }
        },
        # Direct link to media delivered compressed (until Accept-Encoding is *)
        {
            'url': 'http://calimero.tk/muzik/FictionJunction-Parallel_Hearts.flac',
            'md5': '128c42e68b13950268b648275386fc74',
            'info_dict': {
                'id': 'FictionJunction-Parallel_Hearts',
                'ext': 'flac',
                'title': 'FictionJunction-Parallel_Hearts',
                'upload_date': '20140522',
            },
            'expected_warnings': [
                'URL could be a direct video link, returning it as such.'
            ]
        },
        # Direct download with broken HEAD
        {
            'url': 'http://ai-radio.org:8000/radio.opus',
            'info_dict': {
                'id': 'radio',
                'ext': 'opus',
                'title': 'radio',
            },
            'params': {
                'skip_download': True,  # infinite live stream
            },
            'expected_warnings': [
                r'501.*Not Implemented'
            ],
        },
        # Direct link with incorrect MIME type
        {
            'url': 'http://ftp.nluug.nl/video/nluug/2014-11-20_nj14/zaal-2/5_Lennart_Poettering_-_Systemd.webm',
            'md5': '4ccbebe5f36706d85221f204d7eb5913',
            'info_dict': {
                'url': 'http://ftp.nluug.nl/video/nluug/2014-11-20_nj14/zaal-2/5_Lennart_Poettering_-_Systemd.webm',
                'id': '5_Lennart_Poettering_-_Systemd',
                'ext': 'webm',
                'title': '5_Lennart_Poettering_-_Systemd',
                'upload_date': '20141120',
            },
            'expected_warnings': [
                'URL could be a direct video link, returning it as such.'
            ]
        },
        # RSS feed
        {
            'url': 'http://phihag.de/2014/youtube-dl/rss2.xml',
            'info_dict': {
                'id': 'http://phihag.de/2014/youtube-dl/rss2.xml',
                'title': 'Zero Punctuation',
                'description': 're:.*groundbreaking video review series.*'
            },
            'playlist_mincount': 11,
        },
        # RSS feed with enclosure
        {
            'url': 'http://podcastfeeds.nbcnews.com/audio/podcast/MSNBC-MADDOW-NETCAST-M4V.xml',
            'info_dict': {
                'id': 'pdv_maddow_netcast_m4v-02-27-2015-201624',
                'ext': 'm4v',
                'upload_date': '20150228',
                'title': 'pdv_maddow_netcast_m4v-02-27-2015-201624',
            }
        },
        # SMIL from http://videolectures.net/promogram_igor_mekjavic_eng
        {
            'url': 'http://videolectures.net/promogram_igor_mekjavic_eng/video/1/smil.xml',
            'info_dict': {
                'id': 'smil',
                'ext': 'mp4',
                'title': 'Automatics, robotics and biocybernetics',
                'description': 'md5:815fc1deb6b3a2bff99de2d5325be482',
                'upload_date': '20130627',
                'formats': 'mincount:16',
                'subtitles': 'mincount:1',
            },
            'params': {
                'force_generic_extractor': True,
                'skip_download': True,
            },
        },
        # SMIL from http://www1.wdr.de/mediathek/video/livestream/index.html
        {
            'url': 'http://metafilegenerator.de/WDR/WDR_FS/hds/hds.smil',
            'info_dict': {
                'id': 'hds',
                'ext': 'flv',
                'title': 'hds',
                'formats': 'mincount:1',
            },
            'params': {
                'skip_download': True,
            },
        },
        # SMIL from https://www.restudy.dk/video/play/id/1637
        {
            'url': 'https://www.restudy.dk/awsmedia/SmilDirectory/video_1637.xml',
            'info_dict': {
                'id': 'video_1637',
                'ext': 'flv',
                'title': 'video_1637',
                'formats': 'mincount:3',
            },
            'params': {
                'skip_download': True,
            },
        },
        # SMIL from http://adventure.howstuffworks.com/5266-cool-jobs-iditarod-musher-video.htm
        {
            'url': 'http://services.media.howstuffworks.com/videos/450221/smil-service.smil',
            'info_dict': {
                'id': 'smil-service',
                'ext': 'flv',
                'title': 'smil-service',
                'formats': 'mincount:1',
            },
            'params': {
                'skip_download': True,
            },
        },
        # SMIL from http://new.livestream.com/CoheedandCambria/WebsterHall/videos/4719370
        {
            'url': 'http://api.new.livestream.com/accounts/1570303/events/1585861/videos/4719370.smil',
            'info_dict': {
                'id': '4719370',
                'ext': 'mp4',
                'title': '571de1fd-47bc-48db-abf9-238872a58d1f',
                'formats': 'mincount:3',
            },
            'params': {
                'skip_download': True,
            },
        },
        # XSPF playlist from http://www.telegraaf.nl/tv/nieuws/binnenland/24353229/__Tikibad_ontruimd_wegens_brand__.html
        {
            'url': 'http://www.telegraaf.nl/xml/playlist/2015/8/7/mZlp2ctYIUEB.xspf',
            'info_dict': {
                'id': 'mZlp2ctYIUEB',
                'ext': 'mp4',
                'title': 'Tikibad ontruimd wegens brand',
                'description': 'md5:05ca046ff47b931f9b04855015e163a4',
                'thumbnail': 're:^https?://.*\.jpg$',
                'duration': 33,
            },
            'params': {
                'skip_download': True,
            },
        },
        # google redirect
        {
            'url': 'http://www.google.com/url?sa=t&rct=j&q=&esrc=s&source=web&cd=1&cad=rja&ved=0CCUQtwIwAA&url=http%3A%2F%2Fwww.youtube.com%2Fwatch%3Fv%3DcmQHVoWB5FY&ei=F-sNU-LLCaXk4QT52ICQBQ&usg=AFQjCNEw4hL29zgOohLXvpJ-Bdh2bils1Q&bvm=bv.61965928,d.bGE',
            'info_dict': {
                'id': 'cmQHVoWB5FY',
                'ext': 'mp4',
                'upload_date': '20130224',
                'uploader_id': 'TheVerge',
                'description': 're:^Chris Ziegler takes a look at the\.*',
                'uploader': 'The Verge',
                'title': 'First Firefox OS phones side-by-side',
            },
            'params': {
                'skip_download': False,
            }
        },
        {
            # redirect in Refresh HTTP header
            'url': 'https://www.facebook.com/l.php?u=https%3A%2F%2Fwww.youtube.com%2Fwatch%3Fv%3DpO8h3EaFRdo&h=TAQHsoToz&enc=AZN16h-b6o4Zq9pZkCCdOLNKMN96BbGMNtcFwHSaazus4JHT_MFYkAA-WARTX2kvsCIdlAIyHZjl6d33ILIJU7Jzwk_K3mcenAXoAzBNoZDI_Q7EXGDJnIhrGkLXo_LJ_pAa2Jzbx17UHMd3jAs--6j2zaeto5w9RTn8T_1kKg3fdC5WPX9Dbb18vzH7YFX0eSJmoa6SP114rvlkw6pkS1-T&s=1',
            'info_dict': {
                'id': 'pO8h3EaFRdo',
                'ext': 'mp4',
                'title': 'Tripeo Boiler Room x Dekmantel Festival DJ Set',
                'description': 'md5:6294cc1af09c4049e0652b51a2df10d5',
                'upload_date': '20150917',
                'uploader_id': 'brtvofficial',
                'uploader': 'Boiler Room',
            },
            'params': {
                'skip_download': False,
            },
        },
        {
            'url': 'http://www.hodiho.fr/2013/02/regis-plante-sa-jeep.html',
            'md5': '85b90ccc9d73b4acd9138d3af4c27f89',
            'info_dict': {
                'id': '13601338388002',
                'ext': 'mp4',
                'uploader': 'www.hodiho.fr',
                'title': 'R\u00e9gis plante sa Jeep',
            }
        },
        # bandcamp page with custom domain
        {
            'add_ie': ['Bandcamp'],
            'url': 'http://bronyrock.com/track/the-pony-mash',
            'info_dict': {
                'id': '3235767654',
                'ext': 'mp3',
                'title': 'The Pony Mash',
                'uploader': 'M_Pallante',
            },
            'skip': 'There is a limit of 200 free downloads / month for the test song',
        },
        # embedded brightcove video
        # it also tests brightcove videos that need to set the 'Referer' in the
        # http requests
        {
            'add_ie': ['BrightcoveLegacy'],
            'url': 'http://www.bfmtv.com/video/bfmbusiness/cours-bourse/cours-bourse-l-analyse-technique-154522/',
            'info_dict': {
                'id': '2765128793001',
                'ext': 'mp4',
                'title': 'Le cours de bourse : l’analyse technique',
                'description': 'md5:7e9ad046e968cb2d1114004aba466fd9',
                'uploader': 'BFM BUSINESS',
            },
            'params': {
                'skip_download': True,
            },
        },
        {
            # https://github.com/rg3/youtube-dl/issues/2253
            'url': 'http://bcove.me/i6nfkrc3',
            'md5': '0ba9446db037002366bab3b3eb30c88c',
            'info_dict': {
                'id': '3101154703001',
                'ext': 'mp4',
                'title': 'Still no power',
                'uploader': 'thestar.com',
                'description': 'Mississauga resident David Farmer is still out of power as a result of the ice storm a month ago. To keep the house warm, Farmer cuts wood from his property for a wood burning stove downstairs.',
            },
            'add_ie': ['BrightcoveLegacy'],
        },
        {
            'url': 'http://www.championat.com/video/football/v/87/87499.html',
            'md5': 'fb973ecf6e4a78a67453647444222983',
            'info_dict': {
                'id': '3414141473001',
                'ext': 'mp4',
                'title': 'Видео. Удаление Дзагоева (ЦСКА)',
                'description': 'Онлайн-трансляция матча ЦСКА - "Волга"',
                'uploader': 'Championat',
            },
        },
        {
            # https://github.com/rg3/youtube-dl/issues/3541
            'add_ie': ['BrightcoveLegacy'],
            'url': 'http://www.kijk.nl/sbs6/leermijvrouwenkennen/videos/jqMiXKAYan2S/aflevering-1',
            'info_dict': {
                'id': '3866516442001',
                'ext': 'mp4',
                'title': 'Leer mij vrouwen kennen: Aflevering 1',
                'description': 'Leer mij vrouwen kennen: Aflevering 1',
                'uploader': 'SBS Broadcasting',
            },
            'skip': 'Restricted to Netherlands',
            'params': {
                'skip_download': True,  # m3u8 download
            },
        },
        # ooyala video
        {
            'url': 'http://www.rollingstone.com/music/videos/norwegian-dj-cashmere-cat-goes-spartan-on-with-me-premiere-20131219',
            'md5': '166dd577b433b4d4ebfee10b0824d8ff',
            'info_dict': {
                'id': 'BwY2RxaTrTkslxOfcan0UCf0YqyvWysJ',
                'ext': 'mp4',
                'title': '2cc213299525360.mov',  # that's what we get
                'duration': 238.231,
            },
            'add_ie': ['Ooyala'],
        },
        {
            # ooyala video embedded with http://player.ooyala.com/iframe.js
            'url': 'http://www.macrumors.com/2015/07/24/steve-jobs-the-man-in-the-machine-first-trailer/',
            'info_dict': {
                'id': 'p0MGJndjoG5SOKqO_hZJuZFPB-Tr5VgB',
                'ext': 'mp4',
                'title': '"Steve Jobs: Man in the Machine" trailer',
                'description': 'The first trailer for the Alex Gibney documentary "Steve Jobs: Man in the Machine."',
                'duration': 135.427,
            },
            'params': {
                'skip_download': True,
            },
        },
        # multiple ooyala embeds on SBN network websites
        {
            'url': 'http://www.sbnation.com/college-football-recruiting/2015/2/3/7970291/national-signing-day-rationalizations-itll-be-ok-itll-be-ok',
            'info_dict': {
                'id': 'national-signing-day-rationalizations-itll-be-ok-itll-be-ok',
                'title': '25 lies you will tell yourself on National Signing Day - SBNation.com',
            },
            'playlist_mincount': 3,
            'params': {
                'skip_download': True,
            },
            'add_ie': ['Ooyala'],
        },
        # embed.ly video
        {
            'url': 'http://www.tested.com/science/weird/460206-tested-grinding-coffee-2000-frames-second/',
            'info_dict': {
                'id': '9ODmcdjQcHQ',
                'ext': 'mp4',
                'title': 'Tested: Grinding Coffee at 2000 Frames Per Second',
                'upload_date': '20140225',
                'description': 'md5:06a40fbf30b220468f1e0957c0f558ff',
                'uploader': 'Tested',
                'uploader_id': 'testedcom',
            },
            # No need to test YoutubeIE here
            'params': {
                'skip_download': True,
            },
        },
        # funnyordie embed
        {
            'url': 'http://www.theguardian.com/world/2014/mar/11/obama-zach-galifianakis-between-two-ferns',
            'info_dict': {
                'id': '18e820ec3f',
                'ext': 'mp4',
                'title': 'Between Two Ferns with Zach Galifianakis: President Barack Obama',
                'description': 'Episode 18: President Barack Obama sits down with Zach Galifianakis for his most memorable interview yet.',
            },
        },
        # RUTV embed
        {
            'url': 'http://www.rg.ru/2014/03/15/reg-dfo/anklav-anons.html',
            'info_dict': {
                'id': '776940',
                'ext': 'mp4',
                'title': 'Охотское море стало целиком российским',
                'description': 'md5:5ed62483b14663e2a95ebbe115eb8f43',
            },
            'params': {
                # m3u8 download
                'skip_download': True,
            },
        },
        # TVC embed
        {
            'url': 'http://sch1298sz.mskobr.ru/dou_edu/karamel_ki/filial_galleries/video/iframe_src_http_tvc_ru_video_iframe_id_55304_isplay_false_acc_video_id_channel_brand_id_11_show_episodes_episode_id_32307_frameb/',
            'info_dict': {
                'id': '55304',
                'ext': 'mp4',
                'title': 'Дошкольное воспитание',
            },
        },
        # SportBox embed
        {
            'url': 'http://www.vestifinance.ru/articles/25753',
            'info_dict': {
                'id': '25753',
                'title': 'Вести Экономика ― Прямые трансляции с Форума-выставки "Госзаказ-2013"',
            },
            'playlist': [{
                'info_dict': {
                    'id': '370908',
                    'title': 'Госзаказ. День 3',
                    'ext': 'mp4',
                }
            }, {
                'info_dict': {
                    'id': '370905',
                    'title': 'Госзаказ. День 2',
                    'ext': 'mp4',
                }
            }, {
                'info_dict': {
                    'id': '370902',
                    'title': 'Госзаказ. День 1',
                    'ext': 'mp4',
                }
            }],
            'params': {
                # m3u8 download
                'skip_download': True,
            },
        },
        # Myvi.ru embed
        {
            'url': 'http://www.kinomyvi.tv/news/detail/Pervij-dublirovannij-trejler--Uzhastikov-_nOw1',
            'info_dict': {
                'id': 'f4dafcad-ff21-423d-89b5-146cfd89fa1e',
                'ext': 'mp4',
                'title': 'Ужастики, русский трейлер (2015)',
                'thumbnail': 're:^https?://.*\.jpg$',
                'duration': 153,
            }
        },
        # XHamster embed
        {
            'url': 'http://www.numisc.com/forum/showthread.php?11696-FM15-which-pumiscer-was-this-%28-vid-%29-%28-alfa-as-fuck-srx-%29&s=711f5db534502e22260dec8c5e2d66d8',
            'info_dict': {
                'id': 'showthread',
                'title': '[NSFL] [FM15] which pumiscer was this ( vid ) ( alfa as fuck srx )',
            },
            'playlist_mincount': 7,
        },
        # Embedded TED video
        {
            'url': 'http://en.support.wordpress.com/videos/ted-talks/',
            'md5': '65fdff94098e4a607385a60c5177c638',
            'info_dict': {
                'id': '1969',
                'ext': 'mp4',
                'title': 'Hidden miracles of the natural world',
                'uploader': 'Louie Schwartzberg',
                'description': 'md5:8145d19d320ff3e52f28401f4c4283b9',
            }
        },
        # Embeded Ustream video
        {
            'url': 'http://www.american.edu/spa/pti/nsa-privacy-janus-2014.cfm',
            'md5': '27b99cdb639c9b12a79bca876a073417',
            'info_dict': {
                'id': '45734260',
                'ext': 'flv',
                'uploader': 'AU SPA:  The NSA and Privacy',
                'title': 'NSA and Privacy Forum Debate featuring General Hayden and Barton Gellman'
            }
        },
        # nowvideo embed hidden behind percent encoding
        {
            'url': 'http://www.waoanime.tv/the-super-dimension-fortress-macross-episode-1/',
            'md5': '2baf4ddd70f697d94b1c18cf796d5107',
            'info_dict': {
                'id': '06e53103ca9aa',
                'ext': 'flv',
                'title': 'Macross Episode 001  Watch Macross Episode 001 onl',
                'description': 'No description',
            },
        },
        # arte embed
        {
            'url': 'http://www.tv-replay.fr/redirection/20-03-14/x-enius-arte-10753389.html',
            'md5': '7653032cbb25bf6c80d80f217055fa43',
            'info_dict': {
                'id': '048195-004_PLUS7-F',
                'ext': 'flv',
                'title': 'X:enius',
                'description': 'md5:d5fdf32ef6613cdbfd516ae658abf168',
                'upload_date': '20140320',
            },
            'params': {
                'skip_download': 'Requires rtmpdump'
            }
        },
        # francetv embed
        {
            'url': 'http://www.tsprod.com/replay-du-concert-alcaline-de-calogero',
            'info_dict': {
                'id': 'EV_30231',
                'ext': 'mp4',
                'title': 'Alcaline, le concert avec Calogero',
                'description': 'md5:61f08036dcc8f47e9cfc33aed08ffaff',
                'upload_date': '20150226',
                'timestamp': 1424989860,
                'duration': 5400,
            },
            'params': {
                # m3u8 downloads
                'skip_download': True,
            },
            'expected_warnings': [
                'Forbidden'
            ]
        },
        # Condé Nast embed
        {
            'url': 'http://www.wired.com/2014/04/honda-asimo/',
            'md5': 'ba0dfe966fa007657bd1443ee672db0f',
            'info_dict': {
                'id': '53501be369702d3275860000',
                'ext': 'mp4',
                'title': 'Honda’s  New Asimo Robot Is More Human Than Ever',
            }
        },
        # Dailymotion embed
        {
            'url': 'http://www.spi0n.com/zap-spi0n-com-n216/',
            'md5': '441aeeb82eb72c422c7f14ec533999cd',
            'info_dict': {
                'id': 'k2mm4bCdJ6CQ2i7c8o2',
                'ext': 'mp4',
                'title': 'Le Zap de Spi0n n°216 - Zapping du Web',
                'uploader': 'Spi0n',
            },
            'add_ie': ['Dailymotion'],
        },
        # YouTube embed
        {
            'url': 'http://www.badzine.de/ansicht/datum/2014/06/09/so-funktioniert-die-neue-englische-badminton-liga.html',
            'info_dict': {
                'id': 'FXRb4ykk4S0',
                'ext': 'mp4',
                'title': 'The NBL Auction 2014',
                'uploader': 'BADMINTON England',
                'uploader_id': 'BADMINTONEvents',
                'upload_date': '20140603',
                'description': 'md5:9ef128a69f1e262a700ed83edb163a73',
            },
            'add_ie': ['Youtube'],
            'params': {
                'skip_download': True,
            }
        },
        # MTVSercices embed
        {
            'url': 'http://www.gametrailers.com/news-post/76093/north-america-europe-is-getting-that-mario-kart-8-mercedes-dlc-too',
            'md5': '35727f82f58c76d996fc188f9755b0d5',
            'info_dict': {
                'id': '0306a69b-8adf-4fb5-aace-75f8e8cbfca9',
                'ext': 'mp4',
                'title': 'Review',
                'description': 'Mario\'s life in the fast lane has never looked so good.',
            },
        },
        # YouTube embed via <data-embed-url="">
        {
            'url': 'https://play.google.com/store/apps/details?id=com.gameloft.android.ANMP.GloftA8HM',
            'info_dict': {
                'id': '4vAffPZIT44',
                'ext': 'mp4',
                'title': 'Asphalt 8: Airborne - Update - Welcome to Dubai!',
                'uploader': 'Gameloft',
                'uploader_id': 'gameloft',
                'upload_date': '20140828',
                'description': 'md5:c80da9ed3d83ae6d1876c834de03e1c4',
            },
            'params': {
                'skip_download': True,
            }
        },
        # Camtasia studio
        {
            'url': 'http://www.ll.mit.edu/workshops/education/videocourses/antennas/lecture1/video/',
            'playlist': [{
                'md5': '0c5e352edabf715d762b0ad4e6d9ee67',
                'info_dict': {
                    'id': 'Fenn-AA_PA_Radar_Course_Lecture_1c_Final',
                    'title': 'Fenn-AA_PA_Radar_Course_Lecture_1c_Final - video1',
                    'ext': 'flv',
                    'duration': 2235.90,
                }
            }, {
                'md5': '10e4bb3aaca9fd630e273ff92d9f3c63',
                'info_dict': {
                    'id': 'Fenn-AA_PA_Radar_Course_Lecture_1c_Final_PIP',
                    'title': 'Fenn-AA_PA_Radar_Course_Lecture_1c_Final - pip',
                    'ext': 'flv',
                    'duration': 2235.93,
                }
            }],
            'info_dict': {
                'title': 'Fenn-AA_PA_Radar_Course_Lecture_1c_Final',
            }
        },
        # Flowplayer
        {
            'url': 'http://www.handjobhub.com/video/busty-blonde-siri-tit-fuck-while-wank-6313.html',
            'md5': '9d65602bf31c6e20014319c7d07fba27',
            'info_dict': {
                'id': '5123ea6d5e5a7',
                'ext': 'mp4',
                'age_limit': 18,
                'uploader': 'www.handjobhub.com',
                'title': 'Busty Blonde Siri Tit Fuck While Wank at HandjobHub.com',
            }
        },
        # Multiple brightcove videos
        # https://github.com/rg3/youtube-dl/issues/2283
        {
            'url': 'http://www.newyorker.com/online/blogs/newsdesk/2014/01/always-never-nuclear-command-and-control.html',
            'info_dict': {
                'id': 'always-never',
                'title': 'Always / Never - The New Yorker',
            },
            'playlist_count': 3,
            'params': {
                'extract_flat': False,
                'skip_download': True,
            }
        },
        # MLB embed
        {
            'url': 'http://umpire-empire.com/index.php/topic/58125-laz-decides-no-thats-low/',
            'md5': '96f09a37e44da40dd083e12d9a683327',
            'info_dict': {
                'id': '33322633',
                'ext': 'mp4',
                'title': 'Ump changes call to ball',
                'description': 'md5:71c11215384298a172a6dcb4c2e20685',
                'duration': 48,
                'timestamp': 1401537900,
                'upload_date': '20140531',
                'thumbnail': 're:^https?://.*\.jpg$',
            },
        },
        # Wistia embed
        {
            'url': 'http://education-portal.com/academy/lesson/north-american-exploration-failed-colonies-of-spain-france-england.html#lesson',
            'md5': '8788b683c777a5cf25621eaf286d0c23',
            'info_dict': {
                'id': '1cfaf6b7ea',
                'ext': 'mov',
                'title': 'md5:51364a8d3d009997ba99656004b5e20d',
                'duration': 643.0,
                'filesize': 182808282,
                'uploader': 'education-portal.com',
            },
        },
        {
            'url': 'http://thoughtworks.wistia.com/medias/uxjb0lwrcz',
            'md5': 'baf49c2baa8a7de5f3fc145a8506dcd4',
            'info_dict': {
                'id': 'uxjb0lwrcz',
                'ext': 'mp4',
                'title': 'Conversation about Hexagonal Rails Part 1 - ThoughtWorks',
                'duration': 1715.0,
                'uploader': 'thoughtworks.wistia.com',
            },
        },
        # Soundcloud embed
        {
            'url': 'http://nakedsecurity.sophos.com/2014/10/29/sscc-171-are-you-sure-that-1234-is-a-bad-password-podcast/',
            'info_dict': {
                'id': '174391317',
                'ext': 'mp3',
                'description': 'md5:ff867d6b555488ad3c52572bb33d432c',
                'uploader': 'Sophos Security',
                'title': 'Chet Chat 171 - Oct 29, 2014',
                'upload_date': '20141029',
            }
        },
        # Livestream embed
        {
            'url': 'http://www.esa.int/Our_Activities/Space_Science/Rosetta/Philae_comet_touch-down_webcast',
            'info_dict': {
                'id': '67864563',
                'ext': 'flv',
                'upload_date': '20141112',
                'title': 'Rosetta #CometLanding webcast HL 10',
            }
        },
        # LazyYT
        {
            'url': 'http://discourse.ubuntu.com/t/unity-8-desktop-mode-windows-on-mir/1986',
            'info_dict': {
                'id': '1986',
                'title': 'Unity 8 desktop-mode windows on Mir! - Ubuntu Discourse',
            },
            'playlist_mincount': 2,
        },
        # Cinchcast embed
        {
            'url': 'http://undergroundwellness.com/podcasts/306-5-steps-to-permanent-gut-healing/',
            'info_dict': {
                'id': '7141703',
                'ext': 'mp3',
                'upload_date': '20141126',
                'title': 'Jack Tips: 5 Steps to Permanent Gut Healing',
            }
        },
        # Cinerama player
        {
            'url': 'http://www.abc.net.au/7.30/content/2015/s4164797.htm',
            'info_dict': {
                'id': '730m_DandD_1901_512k',
                'ext': 'mp4',
                'uploader': 'www.abc.net.au',
                'title': 'Game of Thrones with dice - Dungeons and Dragons fantasy role-playing game gets new life - 19/01/2015',
            }
        },
        # embedded viddler video
        {
            'url': 'http://deadspin.com/i-cant-stop-watching-john-wall-chop-the-nuggets-with-th-1681801597',
            'info_dict': {
                'id': '4d03aad9',
                'ext': 'mp4',
                'uploader': 'deadspin',
                'title': 'WALL-TO-GORTAT',
                'timestamp': 1422285291,
                'upload_date': '20150126',
            },
            'add_ie': ['Viddler'],
        },
        # Libsyn embed
        {
            'url': 'http://thedailyshow.cc.com/podcast/episodetwelve',
            'info_dict': {
                'id': '3377616',
                'ext': 'mp3',
                'title': "The Daily Show Podcast without Jon Stewart - Episode 12: Bassem Youssef: Egypt's Jon Stewart",
                'description': 'md5:601cb790edd05908957dae8aaa866465',
                'upload_date': '20150220',
            },
        },
        # jwplayer YouTube
        {
            'url': 'http://media.nationalarchives.gov.uk/index.php/webinar-using-discovery-national-archives-online-catalogue/',
            'info_dict': {
                'id': 'Mrj4DVp2zeA',
                'ext': 'mp4',
                'upload_date': '20150212',
                'uploader': 'The National Archives UK',
                'description': 'md5:a236581cd2449dd2df4f93412f3f01c6',
                'uploader_id': 'NationalArchives08',
                'title': 'Webinar: Using Discovery, The National Archives’ online catalogue',
            },
        },
        # rtl.nl embed
        {
            'url': 'http://www.rtlnieuws.nl/nieuws/buitenland/aanslagen-kopenhagen',
            'playlist_mincount': 5,
            'info_dict': {
                'id': 'aanslagen-kopenhagen',
                'title': 'Aanslagen Kopenhagen | RTL Nieuws',
            }
        },
        # Zapiks embed
        {
            'url': 'http://www.skipass.com/news/116090-bon-appetit-s5ep3-baqueira-mi-cor.html',
            'info_dict': {
                'id': '118046',
                'ext': 'mp4',
                'title': 'EP3S5 - Bon Appétit - Baqueira Mi Corazon !',
            }
        },
        # Kaltura embed
        {
            'url': 'http://www.monumentalnetwork.com/videos/john-carlson-postgame-2-25-15',
            'info_dict': {
                'id': '1_eergr3h1',
                'ext': 'mp4',
                'upload_date': '20150226',
                'uploader_id': 'MonumentalSports-Kaltura@perfectsensedigital.com',
                'timestamp': int,
                'title': 'John Carlson Postgame 2/25/15',
            },
        },
        # Kaltura embed (different embed code)
        {
            'url': 'http://www.premierchristianradio.com/Shows/Saturday/Unbelievable/Conference-Videos/Os-Guinness-Is-It-Fools-Talk-Unbelievable-Conference-2014',
            'info_dict': {
                'id': '1_a52wc67y',
                'ext': 'flv',
                'upload_date': '20150127',
                'uploader_id': 'PremierMedia',
                'timestamp': int,
                'title': 'Os Guinness // Is It Fools Talk? // Unbelievable? Conference 2014',
            },
        },
        # Kaltura embed protected with referrer
        {
            'url': 'http://www.disney.nl/disney-channel/filmpjes/achter-de-schermen#/videoId/violetta-achter-de-schermen-ruggero',
            'info_dict': {
                'id': '1_g4fbemnq',
                'ext': 'mp4',
                'title': 'Violetta - Achter De Schermen - Ruggero',
                'description': 'Achter de schermen met Ruggero',
                'timestamp': 1435133761,
                'upload_date': '20150624',
                'uploader_id': 'echojecka',
            },
        },
        # Eagle.Platform embed (generic URL)
        {
            'url': 'http://lenta.ru/news/2015/03/06/navalny/',
            'info_dict': {
                'id': '227304',
                'ext': 'mp4',
                'title': 'Навальный вышел на свободу',
                'description': 'md5:d97861ac9ae77377f3f20eaf9d04b4f5',
                'thumbnail': 're:^https?://.*\.jpg$',
                'duration': 87,
                'view_count': int,
                'age_limit': 0,
            },
        },
        # ClipYou (Eagle.Platform) embed (custom URL)
        {
            'url': 'http://muz-tv.ru/play/7129/',
            'info_dict': {
                'id': '12820',
                'ext': 'mp4',
                'title': "'O Sole Mio",
                'thumbnail': 're:^https?://.*\.jpg$',
                'duration': 216,
                'view_count': int,
            },
        },
        # Pladform embed
        {
            'url': 'http://muz-tv.ru/kinozal/view/7400/',
            'info_dict': {
                'id': '100183293',
                'ext': 'mp4',
                'title': 'Тайны перевала Дятлова • 1 серия 2 часть',
                'description': 'Документальный сериал-расследование одной из самых жутких тайн ХХ века',
                'thumbnail': 're:^https?://.*\.jpg$',
                'duration': 694,
                'age_limit': 0,
            },
        },
        # Playwire embed
        {
            'url': 'http://www.cinemablend.com/new/First-Joe-Dirt-2-Trailer-Teaser-Stupid-Greatness-70874.html',
            'info_dict': {
                'id': '3519514',
                'ext': 'mp4',
                'title': 'Joe Dirt 2 Beautiful Loser Teaser Trailer',
                'thumbnail': 're:^https?://.*\.png$',
                'duration': 45.115,
            },
        },
        # 5min embed
        {
            'url': 'http://techcrunch.com/video/facebook-creates-on-this-day-crunch-report/518726732/',
            'md5': '4c6f127a30736b59b3e2c19234ee2bf7',
            'info_dict': {
                'id': '518726732',
                'ext': 'mp4',
                'title': 'Facebook Creates "On This Day" | Crunch Report',
            },
        },
        # SVT embed
        {
            'url': 'http://www.svt.se/sport/ishockey/jagr-tacklar-giroux-under-intervjun',
            'info_dict': {
                'id': '2900353',
                'ext': 'flv',
                'title': 'Här trycker Jagr till Giroux (under SVT-intervjun)',
                'duration': 27,
                'age_limit': 0,
            },
        },
        # Crooks and Liars embed
        {
            'url': 'http://crooksandliars.com/2015/04/fox-friends-says-protecting-atheists',
            'info_dict': {
                'id': '8RUoRhRi',
                'ext': 'mp4',
                'title': "Fox & Friends Says Protecting Atheists From Discrimination Is Anti-Christian!",
                'description': 'md5:e1a46ad1650e3a5ec7196d432799127f',
                'timestamp': 1428207000,
                'upload_date': '20150405',
                'uploader': 'Heather',
            },
        },
        # Crooks and Liars external embed
        {
            'url': 'http://theothermccain.com/2010/02/02/video-proves-that-bill-kristol-has-been-watching-glenn-beck/comment-page-1/',
            'info_dict': {
                'id': 'MTE3MjUtMzQ2MzA',
                'ext': 'mp4',
                'title': 'md5:5e3662a81a4014d24c250d76d41a08d5',
                'description': 'md5:9b8e9542d6c3c5de42d6451b7d780cec',
                'timestamp': 1265032391,
                'upload_date': '20100201',
                'uploader': 'Heather',
            },
        },
        # NBC Sports vplayer embed
        {
            'url': 'http://www.riderfans.com/forum/showthread.php?121827-Freeman&s=e98fa1ea6dc08e886b1678d35212494a',
            'info_dict': {
                'id': 'ln7x1qSThw4k',
                'ext': 'flv',
                'title': "PFT Live: New leader in the 'new-look' defense",
                'description': 'md5:65a19b4bbfb3b0c0c5768bed1dfad74e',
            },
        },
        # UDN embed
        {
            'url': 'http://www.udn.com/news/story/7314/822787',
            'md5': 'fd2060e988c326991037b9aff9df21a6',
            'info_dict': {
                'id': '300346',
                'ext': 'mp4',
                'title': '中一中男師變性 全校師生力挺',
                'thumbnail': 're:^https?://.*\.jpg$',
            }
        },
        # Ooyala embed
        {
            'url': 'http://www.businessinsider.com/excel-index-match-vlookup-video-how-to-2015-2?IR=T',
            'info_dict': {
                'id': '50YnY4czr4ms1vJ7yz3xzq0excz_pUMs',
                'ext': 'mp4',
                'description': 'VIDEO: INDEX/MATCH versus VLOOKUP.',
                'title': 'This is what separates the Excel masters from the wannabes',
                'duration': 191.933,
            },
            'params': {
                # m3u8 downloads
                'skip_download': True,
            }
        },
        # Contains a SMIL manifest
        {
            'url': 'http://www.telewebion.com/fa/1263668/%D9%82%D8%B1%D8%B9%D9%87%E2%80%8C%DA%A9%D8%B4%DB%8C-%D9%84%DB%8C%DA%AF-%D9%82%D9%87%D8%B1%D9%85%D8%A7%D9%86%D8%A7%D9%86-%D8%A7%D8%B1%D9%88%D9%BE%D8%A7/%2B-%D9%81%D9%88%D8%AA%D8%A8%D8%A7%D9%84.html',
            'info_dict': {
                'id': 'file',
                'ext': 'flv',
                'title': '+ Football: Lottery Champions League Europe',
                'uploader': 'www.telewebion.com',
            },
            'params': {
                # rtmpe downloads
                'skip_download': True,
            }
        },
        # Brightcove URL in single quotes
        {
            'url': 'http://www.sportsnet.ca/baseball/mlb/sn-presents-russell-martin-world-citizen/',
            'md5': '4ae374f1f8b91c889c4b9203c8c752af',
            'info_dict': {
                'id': '4255764656001',
                'ext': 'mp4',
                'title': 'SN Presents: Russell Martin, World Citizen',
                'description': 'To understand why he was the Toronto Blue Jays’ top off-season priority is to appreciate his background and upbringing in Montreal, where he first developed his baseball skills. Written and narrated by Stephen Brunt.',
                'uploader': 'Rogers Sportsnet',
            },
        },
        # Dailymotion Cloud video
        {
            'url': 'http://replay.publicsenat.fr/vod/le-debat/florent-kolandjian,dominique-cena,axel-decourtye,laurence-abeille,bruno-parmentier/175910',
            'md5': '49444254273501a64675a7e68c502681',
            'info_dict': {
                'id': '5585de919473990de4bee11b',
                'ext': 'mp4',
                'title': 'Le débat',
                'thumbnail': 're:^https?://.*\.jpe?g$',
            }
        },
        # OnionStudios embed
        {
            'url': 'http://www.clickhole.com/video/dont-understand-bitcoin-man-will-mumble-explanatio-2537',
            'info_dict': {
                'id': '2855',
                'ext': 'mp4',
                'title': 'Don’t Understand Bitcoin? This Man Will Mumble An Explanation At You',
                'thumbnail': 're:^https?://.*\.jpe?g$',
                'uploader': 'ClickHole',
                'uploader_id': 'clickhole',
            }
        },
        # SnagFilms embed
        {
            'url': 'http://whilewewatch.blogspot.ru/2012/06/whilewewatch-whilewewatch-gripping.html',
            'info_dict': {
                'id': '74849a00-85a9-11e1-9660-123139220831',
                'ext': 'mp4',
                'title': '#whilewewatch',
            }
        },
        # AdobeTVVideo embed
        {
            'url': 'https://helpx.adobe.com/acrobat/how-to/new-experience-acrobat-dc.html?set=acrobat--get-started--essential-beginners',
            'md5': '43662b577c018ad707a63766462b1e87',
            'info_dict': {
                'id': '2456',
                'ext': 'mp4',
                'title': 'New experience with Acrobat DC',
                'description': 'New experience with Acrobat DC',
                'duration': 248.667,
            },
        },
        # ScreenwaveMedia embed
        {
            'url': 'http://www.thecinemasnob.com/the-cinema-snob/a-nightmare-on-elm-street-2-freddys-revenge1',
            'md5': '24ace5baba0d35d55c6810b51f34e9e0',
            'info_dict': {
                'id': 'cinemasnob-55d26273809dd',
                'ext': 'mp4',
                'title': 'cinemasnob',
            },
        },
        # BrightcoveInPageEmbed embed
        {
            'url': 'http://www.geekandsundry.com/tabletop-bonus-wils-final-thoughts-on-dread/',
            'info_dict': {
                'id': '4238694884001',
                'ext': 'flv',
                'title': 'Tabletop: Dread, Last Thoughts',
                'description': 'Tabletop: Dread, Last Thoughts',
                'duration': 51690,
            },
        },
        # JWPlayer with M3U8
        {
            'url': 'http://ren.tv/novosti/2015-09-25/sluchaynyy-prohozhiy-poymal-avtougonshchika-v-murmanske-video',
            'info_dict': {
                'id': 'playlist',
                'ext': 'mp4',
                'title': 'Случайный прохожий поймал автоугонщика в Мурманске. ВИДЕО | РЕН ТВ',
                'uploader': 'ren.tv',
            },
            'params': {
                # m3u8 downloads
                'skip_download': True,
            }
        }
    ]

    def report_following_redirect(self, new_url):
        """Report information extraction."""
        self._downloader.to_screen('[redirect] Following redirect to %s' % new_url)

    def _extract_rss(self, url, video_id, doc):
        playlist_title = doc.find('./channel/title').text
        playlist_desc_el = doc.find('./channel/description')
        playlist_desc = None if playlist_desc_el is None else playlist_desc_el.text

        entries = []
        for it in doc.findall('./channel/item'):
            next_url = xpath_text(it, 'link', fatal=False)
            if not next_url:
                enclosure_nodes = it.findall('./enclosure')
                for e in enclosure_nodes:
                    next_url = e.attrib.get('url')
                    if next_url:
                        break

            if not next_url:
                continue

            entries.append({
                '_type': 'url',
                'url': next_url,
                'title': it.find('title').text,
            })

        return {
            '_type': 'playlist',
            'id': url,
            'title': playlist_title,
            'description': playlist_desc,
            'entries': entries,
        }

    def _extract_camtasia(self, url, video_id, webpage):
        """ Returns None if no camtasia video can be found. """

        camtasia_cfg = self._search_regex(
            r'fo\.addVariable\(\s*"csConfigFile",\s*"([^"]+)"\s*\);',
            webpage, 'camtasia configuration file', default=None)
        if camtasia_cfg is None:
            return None

        title = self._html_search_meta('DC.title', webpage, fatal=True)

        camtasia_url = compat_urlparse.urljoin(url, camtasia_cfg)
        camtasia_cfg = self._download_xml(
            camtasia_url, video_id,
            note='Downloading camtasia configuration',
            errnote='Failed to download camtasia configuration')
        fileset_node = camtasia_cfg.find('./playlist/array/fileset')

        entries = []
        for n in fileset_node.getchildren():
            url_n = n.find('./uri')
            if url_n is None:
                continue

            entries.append({
                'id': os.path.splitext(url_n.text.rpartition('/')[2])[0],
                'title': '%s - %s' % (title, n.tag),
                'url': compat_urlparse.urljoin(url, url_n.text),
                'duration': float_or_none(n.find('./duration').text),
            })

        return {
            '_type': 'playlist',
            'entries': entries,
            'title': title,
        }

    def _real_extract(self, url):
        if url.startswith('//'):
            return {
                '_type': 'url',
                'url': self.http_scheme() + url,
            }

        parsed_url = compat_urlparse.urlparse(url)
        if not parsed_url.scheme:
            default_search = self._downloader.params.get('default_search')
            if default_search is None:
                default_search = 'fixup_error'

            if default_search in ('auto', 'auto_warning', 'fixup_error'):
                if '/' in url:
                    self._downloader.report_warning('The url doesn\'t specify the protocol, trying with http')
                    return self.url_result('http://' + url)
                elif default_search != 'fixup_error':
                    if default_search == 'auto_warning':
                        if re.match(r'^(?:url|URL)$', url):
                            raise ExtractorError(
                                'Invalid URL:  %r . Call youtube-dl like this:  youtube-dl -v "https://www.youtube.com/watch?v=BaW_jenozKc"  ' % url,
                                expected=True)
                        else:
                            self._downloader.report_warning(
                                'Falling back to youtube search for  %s . Set --default-search "auto" to suppress this warning.' % url)
                    return self.url_result('ytsearch:' + url)

            if default_search in ('error', 'fixup_error'):
                raise ExtractorError(
                    '%r is not a valid URL. '
                    'Set --default-search "ytsearch" (or run  youtube-dl "ytsearch:%s" ) to search YouTube'
                    % (url, url), expected=True)
            else:
                if ':' not in default_search:
                    default_search += ':'
                return self.url_result(default_search + url)

        url, smuggled_data = unsmuggle_url(url)
        force_videoid = None
        is_intentional = smuggled_data and smuggled_data.get('to_generic')
        if smuggled_data and 'force_videoid' in smuggled_data:
            force_videoid = smuggled_data['force_videoid']
            video_id = force_videoid
        else:
            video_id = compat_urllib_parse_unquote(os.path.splitext(url.rstrip('/').split('/')[-1])[0])

        self.to_screen('%s: Requesting header' % video_id)

        head_req = HEADRequest(url)
        head_response = self._request_webpage(
            head_req, video_id,
            note=False, errnote='Could not send HEAD request to %s' % url,
            fatal=False)

        if head_response is not False:
            # Check for redirect
            new_url = head_response.geturl()
            if url != new_url:
                self.report_following_redirect(new_url)
                if force_videoid:
                    new_url = smuggle_url(
                        new_url, {'force_videoid': force_videoid})
                return self.url_result(new_url)

        full_response = None
        if head_response is False:
            request = sanitized_Request(url)
            request.add_header('Accept-Encoding', '*')
            full_response = self._request_webpage(request, video_id)
            head_response = full_response

        # Check for direct link to a video
        content_type = head_response.headers.get('Content-Type', '')
        m = re.match(r'^(?P<type>audio|video|application(?=/ogg$))/(?P<format_id>.+)$', content_type)
        if m:
            upload_date = unified_strdate(
                head_response.headers.get('Last-Modified'))
            return {
                'id': video_id,
                'title': compat_urllib_parse_unquote(os.path.splitext(url_basename(url))[0]),
                'direct': True,
                'formats': [{
                    'format_id': m.group('format_id'),
                    'url': url,
                    'vcodec': 'none' if m.group('type') == 'audio' else None
                }],
                'upload_date': upload_date,
            }

        if not self._downloader.params.get('test', False) and not is_intentional:
            force = self._downloader.params.get('force_generic_extractor', False)
            self._downloader.report_warning(
                '%s on generic information extractor.' % ('Forcing' if force else 'Falling back'))

        if not full_response:
            request = sanitized_Request(url)
            # Some webservers may serve compressed content of rather big size (e.g. gzipped flac)
            # making it impossible to download only chunk of the file (yet we need only 512kB to
            # test whether it's HTML or not). According to youtube-dl default Accept-Encoding
            # that will always result in downloading the whole file that is not desirable.
            # Therefore for extraction pass we have to override Accept-Encoding to any in order
            # to accept raw bytes and being able to download only a chunk.
            # It may probably better to solve this by checking Content-Type for application/octet-stream
            # after HEAD request finishes, but not sure if we can rely on this.
            request.add_header('Accept-Encoding', '*')
            full_response = self._request_webpage(request, video_id)

        # Maybe it's a direct link to a video?
        # Be careful not to download the whole thing!
        first_bytes = full_response.read(512)
        if not is_html(first_bytes):
            self._downloader.report_warning(
                'URL could be a direct video link, returning it as such.')
            upload_date = unified_strdate(
                head_response.headers.get('Last-Modified'))
            return {
                'id': video_id,
                'title': compat_urllib_parse_unquote(os.path.splitext(url_basename(url))[0]),
                'direct': True,
                'url': url,
                'upload_date': upload_date,
            }

        webpage = self._webpage_read_content(
            full_response, url, video_id, prefix=first_bytes)

        self.report_extraction(video_id)

        # Is it an RSS feed, a SMIL file or a XSPF playlist?
        try:
            doc = compat_etree_fromstring(webpage.encode('utf-8'))
            if doc.tag == 'rss':
                return self._extract_rss(url, video_id, doc)
            elif re.match(r'^(?:{[^}]+})?smil$', doc.tag):
                return self._parse_smil(doc, url, video_id)
            elif doc.tag == '{http://xspf.org/ns/0/}playlist':
                return self.playlist_result(self._parse_xspf(doc, video_id), video_id)
        except compat_xml_parse_error:
            pass

        # Is it a Camtasia project?
        camtasia_res = self._extract_camtasia(url, video_id, webpage)
        if camtasia_res is not None:
            return camtasia_res

        # Sometimes embedded video player is hidden behind percent encoding
        # (e.g. https://github.com/rg3/youtube-dl/issues/2448)
        # Unescaping the whole page allows to handle those cases in a generic way
        webpage = compat_urllib_parse_unquote(webpage)

        # it's tempting to parse this further, but you would
        # have to take into account all the variations like
        #   Video Title - Site Name
        #   Site Name | Video Title
        #   Video Title - Tagline | Site Name
        # and so on and so forth; it's just not practical
        video_title = self._html_search_regex(
            r'(?s)<title>(.*?)</title>', webpage, 'video title',
            default='video')

        # Try to detect age limit automatically
        age_limit = self._rta_search(webpage)
        # And then there are the jokers who advertise that they use RTA,
        # but actually don't.
        AGE_LIMIT_MARKERS = [
            r'Proudly Labeled <a href="http://www.rtalabel.org/" title="Restricted to Adults">RTA</a>',
        ]
        if any(re.search(marker, webpage) for marker in AGE_LIMIT_MARKERS):
            age_limit = 18

        # video uploader is domain name
        video_uploader = self._search_regex(
            r'^(?:https?://)?([^/]*)/.*', url, 'video uploader')

        # Helper method
        def _playlist_from_matches(matches, getter=None, ie=None):
            urlrs = orderedSet(
                self.url_result(self._proto_relative_url(getter(m) if getter else m), ie)
                for m in matches)
            return self.playlist_result(
                urlrs, playlist_id=video_id, playlist_title=video_title)

        # Look for Brightcove Legacy Studio embeds
        bc_urls = BrightcoveLegacyIE._extract_brightcove_urls(webpage)
        if bc_urls:
            self.to_screen('Brightcove video detected.')
            entries = [{
                '_type': 'url',
                'url': smuggle_url(bc_url, {'Referer': url}),
                'ie_key': 'BrightcoveLegacy'
            } for bc_url in bc_urls]

            return {
                '_type': 'playlist',
                'title': video_title,
                'id': video_id,
                'entries': entries,
            }

        # Look for Brightcove New Studio embeds
        bc_urls = BrightcoveNewIE._extract_urls(webpage)
        if bc_urls:
            return _playlist_from_matches(bc_urls, ie='BrightcoveNew')

        # Look for embedded rtl.nl player
        matches = re.findall(
            r'<iframe[^>]+?src="((?:https?:)?//(?:www\.)?rtl\.nl/system/videoplayer/[^"]+(?:video_)?embed[^"]+)"',
            webpage)
        if matches:
            return _playlist_from_matches(matches, ie='RtlNl')

        vimeo_url = VimeoIE._extract_vimeo_url(url, webpage)
        if vimeo_url is not None:
            return self.url_result(vimeo_url)

        vid_me_embed_url = self._search_regex(
            r'src=[\'"](https?://vid\.me/[^\'"]+)[\'"]',
            webpage, 'vid.me embed', default=None)
        if vid_me_embed_url is not None:
            return self.url_result(vid_me_embed_url, 'Vidme')

        # Look for embedded YouTube player
        matches = re.findall(r'''(?x)
            (?:
                <iframe[^>]+?src=|
                data-video-url=|
                <embed[^>]+?src=|
                embedSWF\(?:\s*|
                new\s+SWFObject\(
            )
            (["\'])
                (?P<url>(?:https?:)?//(?:www\.)?youtube(?:-nocookie)?\.com/
                (?:embed|v|p)/.+?)
            \1''', webpage)
        if matches:
            return _playlist_from_matches(
                matches, lambda m: unescapeHTML(m[1]))

        # Look for lazyYT YouTube embed
        matches = re.findall(
            r'class="lazyYT" data-youtube-id="([^"]+)"', webpage)
        if matches:
            return _playlist_from_matches(matches, lambda m: unescapeHTML(m))

        # Look for embedded Dailymotion player
        matches = re.findall(
            r'<iframe[^>]+?src=(["\'])(?P<url>(?:https?:)?//(?:www\.)?dailymotion\.com/embed/video/.+?)\1', webpage)
        if matches:
            return _playlist_from_matches(
                matches, lambda m: unescapeHTML(m[1]))

        # Look for embedded Dailymotion playlist player (#3822)
        m = re.search(
            r'<iframe[^>]+?src=(["\'])(?P<url>(?:https?:)?//(?:www\.)?dailymotion\.[a-z]{2,3}/widget/jukebox\?.+?)\1', webpage)
        if m:
            playlists = re.findall(
                r'list\[\]=/playlist/([^/]+)/', unescapeHTML(m.group('url')))
            if playlists:
                return _playlist_from_matches(
                    playlists, lambda p: '//dailymotion.com/playlist/%s' % p)

        # Look for embedded Wistia player
        match = re.search(
            r'<(?:meta[^>]+?content|iframe[^>]+?src)=(["\'])(?P<url>(?:https?:)?//(?:fast\.)?wistia\.net/embed/iframe/.+?)\1', webpage)
        if match:
            embed_url = self._proto_relative_url(
                unescapeHTML(match.group('url')))
            return {
                '_type': 'url_transparent',
                'url': embed_url,
                'ie_key': 'Wistia',
                'uploader': video_uploader,
                'title': video_title,
                'id': video_id,
            }

        match = re.search(r'(?:id=["\']wistia_|data-wistia-?id=["\']|Wistia\.embed\(["\'])(?P<id>[^"\']+)', webpage)
        if match:
            return {
                '_type': 'url_transparent',
                'url': 'http://fast.wistia.net/embed/iframe/{0:}'.format(match.group('id')),
                'ie_key': 'Wistia',
                'uploader': video_uploader,
                'title': video_title,
                'id': match.group('id')
            }

        # Look for SVT player
        svt_url = SVTIE._extract_url(webpage)
        if svt_url:
            return self.url_result(svt_url, 'SVT')

        # Look for embedded condenast player
        matches = re.findall(
            r'<iframe\s+(?:[a-zA-Z-]+="[^"]+"\s+)*?src="(https?://player\.cnevids\.com/embed/[^"]+")',
            webpage)
        if matches:
            return {
                '_type': 'playlist',
                'entries': [{
                    '_type': 'url',
                    'ie_key': 'CondeNast',
                    'url': ma,
                } for ma in matches],
                'title': video_title,
                'id': video_id,
            }

        # Look for Bandcamp pages with custom domain
        mobj = re.search(r'<meta property="og:url"[^>]*?content="(.*?bandcamp\.com.*?)"', webpage)
        if mobj is not None:
            burl = unescapeHTML(mobj.group(1))
            # Don't set the extractor because it can be a track url or an album
            return self.url_result(burl)

        # Look for embedded Vevo player
        mobj = re.search(
            r'<iframe[^>]+?src=(["\'])(?P<url>(?:https?:)?//(?:cache\.)?vevo\.com/.+?)\1', webpage)
        if mobj is not None:
            return self.url_result(mobj.group('url'))

        # Look for embedded Viddler player
        mobj = re.search(
            r'<(?:iframe[^>]+?src|param[^>]+?value)=(["\'])(?P<url>(?:https?:)?//(?:www\.)?viddler\.com/(?:embed|player)/.+?)\1',
            webpage)
        if mobj is not None:
            return self.url_result(mobj.group('url'))

        # Look for NYTimes player
        mobj = re.search(
            r'<iframe[^>]+src=(["\'])(?P<url>(?:https?:)?//graphics8\.nytimes\.com/bcvideo/[^/]+/iframe/embed\.html.+?)\1>',
            webpage)
        if mobj is not None:
            return self.url_result(mobj.group('url'))

        # Look for Libsyn player
        mobj = re.search(
            r'<iframe[^>]+src=(["\'])(?P<url>(?:https?:)?//html5-player\.libsyn\.com/embed/.+?)\1', webpage)
        if mobj is not None:
            return self.url_result(mobj.group('url'))

        # Look for Ooyala videos
        mobj = (re.search(r'player\.ooyala\.com/[^"?]+[?#][^"]*?(?:embedCode|ec)=(?P<ec>[^"&]+)', webpage) or
                re.search(r'OO\.Player\.create\([\'"].*?[\'"],\s*[\'"](?P<ec>.{32})[\'"]', webpage) or
                re.search(r'SBN\.VideoLinkset\.ooyala\([\'"](?P<ec>.{32})[\'"]\)', webpage) or
                re.search(r'data-ooyala-video-id\s*=\s*[\'"](?P<ec>.{32})[\'"]', webpage))
        if mobj is not None:
            return OoyalaIE._build_url_result(smuggle_url(mobj.group('ec'), {'domain': url}))

        # Look for multiple Ooyala embeds on SBN network websites
        mobj = re.search(r'SBN\.VideoLinkset\.entryGroup\((\[.*?\])', webpage)
        if mobj is not None:
            embeds = self._parse_json(mobj.group(1), video_id, fatal=False)
            if embeds:
                return _playlist_from_matches(
                    embeds, getter=lambda v: OoyalaIE._url_for_embed_code(smuggle_url(v['provider_video_id'], {'domain': url})), ie='Ooyala')

        # Look for Aparat videos
        mobj = re.search(r'<iframe .*?src="(http://www\.aparat\.com/video/[^"]+)"', webpage)
        if mobj is not None:
            return self.url_result(mobj.group(1), 'Aparat')

        # Look for MPORA videos
        mobj = re.search(r'<iframe .*?src="(http://mpora\.(?:com|de)/videos/[^"]+)"', webpage)
        if mobj is not None:
            return self.url_result(mobj.group(1), 'Mpora')

        # Look for embedded NovaMov-based player
        mobj = re.search(
            r'''(?x)<(?:pagespeed_)?iframe[^>]+?src=(["\'])
                    (?P<url>http://(?:(?:embed|www)\.)?
                        (?:novamov\.com|
                           nowvideo\.(?:ch|sx|eu|at|ag|co)|
                           videoweed\.(?:es|com)|
                           movshare\.(?:net|sx|ag)|
                           divxstage\.(?:eu|net|ch|co|at|ag))
                        /embed\.php.+?)\1''', webpage)
        if mobj is not None:
            return self.url_result(mobj.group('url'))

        # Look for embedded Facebook player
        mobj = re.search(
            r'<iframe[^>]+?src=(["\'])(?P<url>https://www\.facebook\.com/video/embed.+?)\1', webpage)
        if mobj is not None:
            return self.url_result(mobj.group('url'), 'Facebook')

        # Look for embedded VK player
        mobj = re.search(r'<iframe[^>]+?src=(["\'])(?P<url>https?://vk\.com/video_ext\.php.+?)\1', webpage)
        if mobj is not None:
            return self.url_result(mobj.group('url'), 'VK')

        # Look for embedded ivi player
        mobj = re.search(r'<embed[^>]+?src=(["\'])(?P<url>https?://(?:www\.)?ivi\.ru/video/player.+?)\1', webpage)
        if mobj is not None:
            return self.url_result(mobj.group('url'), 'Ivi')

        # Look for embedded Huffington Post player
        mobj = re.search(
            r'<iframe[^>]+?src=(["\'])(?P<url>https?://embed\.live\.huffingtonpost\.com/.+?)\1', webpage)
        if mobj is not None:
            return self.url_result(mobj.group('url'), 'HuffPost')

        # Look for embed.ly
        mobj = re.search(r'class=["\']embedly-card["\'][^>]href=["\'](?P<url>[^"\']+)', webpage)
        if mobj is not None:
            return self.url_result(mobj.group('url'))
        mobj = re.search(r'class=["\']embedly-embed["\'][^>]src=["\'][^"\']*url=(?P<url>[^&]+)', webpage)
        if mobj is not None:
            return self.url_result(compat_urllib_parse_unquote(mobj.group('url')))

        # Look for funnyordie embed
        matches = re.findall(r'<iframe[^>]+?src="(https?://(?:www\.)?funnyordie\.com/embed/[^"]+)"', webpage)
        if matches:
            return _playlist_from_matches(
                matches, getter=unescapeHTML, ie='FunnyOrDie')

        # Look for BBC iPlayer embed
        matches = re.findall(r'setPlaylist\("(https?://www\.bbc\.co\.uk/iplayer/[^/]+/[\da-z]{8})"\)', webpage)
        if matches:
            return _playlist_from_matches(matches, ie='BBCCoUk')

        # Look for embedded RUTV player
        rutv_url = RUTVIE._extract_url(webpage)
        if rutv_url:
            return self.url_result(rutv_url, 'RUTV')

        # Look for embedded TVC player
        tvc_url = TVCIE._extract_url(webpage)
        if tvc_url:
            return self.url_result(tvc_url, 'TVC')

        # Look for embedded SportBox player
        sportbox_urls = SportBoxEmbedIE._extract_urls(webpage)
        if sportbox_urls:
            return _playlist_from_matches(sportbox_urls, ie='SportBoxEmbed')

        # Look for embedded PornHub player
        pornhub_url = PornHubIE._extract_url(webpage)
        if pornhub_url:
            return self.url_result(pornhub_url, 'PornHub')

        # Look for embedded XHamster player
        xhamster_urls = XHamsterEmbedIE._extract_urls(webpage)
        if xhamster_urls:
            return _playlist_from_matches(xhamster_urls, ie='XHamsterEmbed')

        # Look for embedded Tvigle player
        mobj = re.search(
            r'<iframe[^>]+?src=(["\'])(?P<url>(?:https?:)?//cloud\.tvigle\.ru/video/.+?)\1', webpage)
        if mobj is not None:
            return self.url_result(mobj.group('url'), 'Tvigle')

        # Look for embedded TED player
        mobj = re.search(
            r'<iframe[^>]+?src=(["\'])(?P<url>https?://embed(?:-ssl)?\.ted\.com/.+?)\1', webpage)
        if mobj is not None:
            return self.url_result(mobj.group('url'), 'TED')

        # Look for embedded Ustream videos
        mobj = re.search(
            r'<iframe[^>]+?src=(["\'])(?P<url>http://www\.ustream\.tv/embed/.+?)\1', webpage)
        if mobj is not None:
            return self.url_result(mobj.group('url'), 'Ustream')

        # Look for embedded arte.tv player
        mobj = re.search(
            r'<script [^>]*?src="(?P<url>http://www\.arte\.tv/playerv2/embed[^"]+)"',
            webpage)
        if mobj is not None:
            return self.url_result(mobj.group('url'), 'ArteTVEmbed')

        # Look for embedded francetv player
        mobj = re.search(
            r'<iframe[^>]+?src=(["\'])(?P<url>(?:https?://)?embed\.francetv\.fr/\?ue=.+?)\1',
            webpage)
        if mobj is not None:
            return self.url_result(mobj.group('url'))

        # Look for embedded smotri.com player
        smotri_url = SmotriIE._extract_url(webpage)
        if smotri_url:
            return self.url_result(smotri_url, 'Smotri')

        # Look for embedded Myvi.ru player
        myvi_url = MyviIE._extract_url(webpage)
        if myvi_url:
            return self.url_result(myvi_url)

        # Look for embeded soundcloud player
        mobj = re.search(
            r'<iframe\s+(?:[a-zA-Z0-9_-]+="[^"]+"\s+)*src="(?P<url>https?://(?:w\.)?soundcloud\.com/player[^"]+)"',
            webpage)
        if mobj is not None:
            url = unescapeHTML(mobj.group('url'))
            return self.url_result(url)

        # Look for embedded vulture.com player
        mobj = re.search(
            r'<iframe src="(?P<url>https?://video\.vulture\.com/[^"]+)"',
            webpage)
        if mobj is not None:
            url = unescapeHTML(mobj.group('url'))
            return self.url_result(url, ie='Vulture')

        # Look for embedded mtvservices player
        mtvservices_url = MTVServicesEmbeddedIE._extract_url(webpage)
        if mtvservices_url:
            return self.url_result(mtvservices_url, ie='MTVServicesEmbedded')

        # Look for embedded yahoo player
        mobj = re.search(
            r'<iframe[^>]+?src=(["\'])(?P<url>https?://(?:screen|movies)\.yahoo\.com/.+?\.html\?format=embed)\1',
            webpage)
        if mobj is not None:
            return self.url_result(mobj.group('url'), 'Yahoo')

        # Look for embedded sbs.com.au player
        mobj = re.search(
            r'''(?x)
            (?:
                <meta\s+property="og:video"\s+content=|
                <iframe[^>]+?src=
            )
            (["\'])(?P<url>https?://(?:www\.)?sbs\.com\.au/ondemand/video/.+?)\1''',
            webpage)
        if mobj is not None:
            return self.url_result(mobj.group('url'), 'SBS')

        # Look for embedded Cinchcast player
        mobj = re.search(
            r'<iframe[^>]+?src=(["\'])(?P<url>https?://player\.cinchcast\.com/.+?)\1',
            webpage)
        if mobj is not None:
            return self.url_result(mobj.group('url'), 'Cinchcast')

        mobj = re.search(
            r'<iframe[^>]+?src=(["\'])(?P<url>https?://m(?:lb)?\.mlb\.com/shared/video/embed/embed\.html\?.+?)\1',
            webpage)
        if not mobj:
            mobj = re.search(
                r'data-video-link=["\'](?P<url>http://m.mlb.com/video/[^"\']+)',
                webpage)
        if mobj is not None:
            return self.url_result(mobj.group('url'), 'MLB')

        mobj = re.search(
            r'<(?:iframe|script)[^>]+?src=(["\'])(?P<url>%s)\1' % CondeNastIE.EMBED_URL,
            webpage)
        if mobj is not None:
            return self.url_result(self._proto_relative_url(mobj.group('url'), scheme='http:'), 'CondeNast')

        mobj = re.search(
            r'<iframe[^>]+src="(?P<url>https?://new\.livestream\.com/[^"]+/player[^"]+)"',
            webpage)
        if mobj is not None:
            return self.url_result(mobj.group('url'), 'Livestream')

        # Look for Zapiks embed
        mobj = re.search(
            r'<iframe[^>]+src="(?P<url>https?://(?:www\.)?zapiks\.fr/index\.php\?.+?)"', webpage)
        if mobj is not None:
            return self.url_result(mobj.group('url'), 'Zapiks')

        # Look for Kaltura embeds
        mobj = (re.search(r"(?s)kWidget\.(?:thumb)?[Ee]mbed\(\{.*?'wid'\s*:\s*'_?(?P<partner_id>[^']+)',.*?'entry_?[Ii]d'\s*:\s*'(?P<id>[^']+)',", webpage) or
                re.search(r'(?s)(?P<q1>["\'])(?:https?:)?//cdnapi(?:sec)?\.kaltura\.com/.*?(?:p|partner_id)/(?P<partner_id>\d+).*?(?P=q1).*?entry_?[Ii]d\s*:\s*(?P<q2>["\'])(?P<id>.+?)(?P=q2)', webpage))
        if mobj is not None:
            return self.url_result(smuggle_url(
                'kaltura:%(partner_id)s:%(id)s' % mobj.groupdict(),
                {'source_url': url}), 'Kaltura')

        # Look for Eagle.Platform embeds
        mobj = re.search(
            r'<iframe[^>]+src="(?P<url>https?://.+?\.media\.eagleplatform\.com/index/player\?.+?)"', webpage)
        if mobj is not None:
            return self.url_result(mobj.group('url'), 'EaglePlatform')

        # Look for ClipYou (uses Eagle.Platform) embeds
        mobj = re.search(
            r'<iframe[^>]+src="https?://(?P<host>media\.clipyou\.ru)/index/player\?.*\brecord_id=(?P<id>\d+).*"', webpage)
        if mobj is not None:
            return self.url_result('eagleplatform:%(host)s:%(id)s' % mobj.groupdict(), 'EaglePlatform')

        # Look for Pladform embeds
        pladform_url = PladformIE._extract_url(webpage)
        if pladform_url:
            return self.url_result(pladform_url)

        # Look for Playwire embeds
        mobj = re.search(
            r'<script[^>]+data-config=(["\'])(?P<url>(?:https?:)?//config\.playwire\.com/.+?)\1', webpage)
        if mobj is not None:
            return self.url_result(mobj.group('url'))

        # Look for 5min embeds
        mobj = re.search(
            r'<meta[^>]+property="og:video"[^>]+content="https?://embed\.5min\.com/(?P<id>[0-9]+)/?', webpage)
        if mobj is not None:
            return self.url_result('5min:%s' % mobj.group('id'), 'FiveMin')

        # Look for Crooks and Liars embeds
        mobj = re.search(
            r'<(?:iframe[^>]+src|param[^>]+value)=(["\'])(?P<url>(?:https?:)?//embed\.crooksandliars\.com/(?:embed|v)/.+?)\1', webpage)
        if mobj is not None:
            return self.url_result(mobj.group('url'))

        # Look for NBC Sports VPlayer embeds
        nbc_sports_url = NBCSportsVPlayerIE._extract_url(webpage)
        if nbc_sports_url:
            return self.url_result(nbc_sports_url, 'NBCSportsVPlayer')

        # Look for Google Drive embeds
        google_drive_url = GoogleDriveIE._extract_url(webpage)
        if google_drive_url:
            return self.url_result(google_drive_url, 'GoogleDrive')

        # Look for UDN embeds
        mobj = re.search(
            r'<iframe[^>]+src="(?P<url>%s)"' % UDNEmbedIE._PROTOCOL_RELATIVE_VALID_URL, webpage)
        if mobj is not None:
            return self.url_result(
                compat_urlparse.urljoin(url, mobj.group('url')), 'UDNEmbed')

        # Look for Senate ISVP iframe
        senate_isvp_url = SenateISVPIE._search_iframe_url(webpage)
        if senate_isvp_url:
            return self.url_result(senate_isvp_url, 'SenateISVP')

        # Look for Dailymotion Cloud videos
        dmcloud_url = DailymotionCloudIE._extract_dmcloud_url(webpage)
        if dmcloud_url:
            return self.url_result(dmcloud_url, 'DailymotionCloud')

        # Look for OnionStudios embeds
        onionstudios_url = OnionStudiosIE._extract_url(webpage)
        if onionstudios_url:
            return self.url_result(onionstudios_url)

        # Look for SnagFilms embeds
        snagfilms_url = SnagFilmsEmbedIE._extract_url(webpage)
        if snagfilms_url:
            return self.url_result(snagfilms_url)

        # Look for JWPlatform embeds
        jwplatform_url = JWPlatformIE._extract_url(webpage)
        if jwplatform_url:
            return self.url_result(jwplatform_url, 'JWPlatform')

        # Look for ScreenwaveMedia embeds
        mobj = re.search(ScreenwaveMediaIE.EMBED_PATTERN, webpage)
        if mobj is not None:
            return self.url_result(unescapeHTML(mobj.group('url')), 'ScreenwaveMedia')

        # Look for AdobeTVVideo embeds
        mobj = re.search(
            r'<iframe[^>]+src=[\'"]((?:https?:)?//video\.tv\.adobe\.com/v/\d+[^"]+)[\'"]',
            webpage)
        if mobj is not None:
            return self.url_result(
                self._proto_relative_url(unescapeHTML(mobj.group(1))),
                'AdobeTVVideo')

        def check_video(vurl):
            if YoutubeIE.suitable(vurl):
                return True
            vpath = compat_urlparse.urlparse(vurl).path
            vext = determine_ext(vpath)
            return '.' in vpath and vext not in ('swf', 'png', 'jpg', 'srt', 'sbv', 'sub', 'vtt', 'ttml')

        def filter_video(urls):
            return list(filter(check_video, urls))

        # Start with something easy: JW Player in SWFObject
        found = filter_video(re.findall(r'flashvars: [\'"](?:.*&)?file=(http[^\'"&]*)', webpage))
        if not found:
            # Look for gorilla-vid style embedding
            found = filter_video(re.findall(r'''(?sx)
                (?:
                    jw_plugins|
                    JWPlayerOptions|
                    jwplayer\s*\(\s*["'][^'"]+["']\s*\)\s*\.setup
                )
                .*?
                ['"]?file['"]?\s*:\s*["\'](.*?)["\']''', webpage))
        if not found:
            # Broaden the search a little bit
            found = filter_video(re.findall(r'[^A-Za-z0-9]?(?:file|source)=(http[^\'"&]*)', webpage))
        if not found:
            # Broaden the findall a little bit: JWPlayer JS loader
            found = filter_video(re.findall(
                r'[^A-Za-z0-9]?(?:file|video_url)["\']?:\s*["\'](http(?![^\'"]+\.[0-9]+[\'"])[^\'"]+)["\']', webpage))
        if not found:
            # Flow player
            found = filter_video(re.findall(r'''(?xs)
                flowplayer\("[^"]+",\s*
                    \{[^}]+?\}\s*,
                    \s*\{[^}]+? ["']?clip["']?\s*:\s*\{\s*
                        ["']?url["']?\s*:\s*["']([^"']+)["']
            ''', webpage))
        if not found:
            # Cinerama player
            found = re.findall(
                r"cinerama\.embedPlayer\(\s*\'[^']+\',\s*'([^']+)'", webpage)
        if not found:
            # Try to find twitter cards info
            found = filter_video(re.findall(
                r'<meta (?:property|name)="twitter:player:stream" (?:content|value)="(.+?)"', webpage))
        if not found:
            # We look for Open Graph info:
            # We have to match any number spaces between elements, some sites try to align them (eg.: statigr.am)
            m_video_type = re.findall(r'<meta.*?property="og:video:type".*?content="video/(.*?)"', webpage)
            # We only look in og:video if the MIME type is a video, don't try if it's a Flash player:
            if m_video_type is not None:
                found = filter_video(re.findall(r'<meta.*?property="og:video".*?content="(.*?)"', webpage))
        if not found:
            # HTML5 video
            found = re.findall(r'(?s)<(?:video|audio)[^<]*(?:>.*?<source[^>]*)?\s+src=["\'](.*?)["\']', webpage)
        if not found:
            REDIRECT_REGEX = r'[0-9]{,2};\s*(?:URL|url)=\'?([^\'"]+)'
            found = re.search(
                r'(?i)<meta\s+(?=(?:[a-z-]+="[^"]+"\s+)*http-equiv="refresh")'
                r'(?:[a-z-]+="[^"]+"\s+)*?content="%s' % REDIRECT_REGEX,
                webpage)
            if not found:
                # Look also in Refresh HTTP header
                refresh_header = head_response.headers.get('Refresh')
                if refresh_header:
                    # In python 2 response HTTP headers are bytestrings
                    if sys.version_info < (3, 0) and isinstance(refresh_header, str):
                        refresh_header = refresh_header.decode('iso-8859-1')
                    found = re.search(REDIRECT_REGEX, refresh_header)
            if found:
                new_url = compat_urlparse.urljoin(url, unescapeHTML(found.group(1)))
                self.report_following_redirect(new_url)
                return {
                    '_type': 'url',
                    'url': new_url,
                }
        if not found:
            raise UnsupportedError(url)

        entries = []
        for video_url in found:
            video_url = video_url.replace('\\/', '/')
            video_url = compat_urlparse.urljoin(url, video_url)
            video_id = compat_urllib_parse_unquote(os.path.basename(video_url))

            # Sometimes, jwplayer extraction will result in a YouTube URL
            if YoutubeIE.suitable(video_url):
                entries.append(self.url_result(video_url, 'Youtube'))
                continue

            # here's a fun little line of code for you:
            video_id = os.path.splitext(video_id)[0]

            entry_info_dict = {
                'id': video_id,
                'uploader': video_uploader,
                'title': video_title,
                'age_limit': age_limit,
            }

            ext = determine_ext(video_url)
            if ext == 'smil':
                entry_info_dict['formats'] = self._extract_smil_formats(video_url, video_id)
            elif ext == 'xspf':
                return self.playlist_result(self._extract_xspf_playlist(video_url, video_id), video_id)
            elif ext == 'm3u8':
                entry_info_dict['formats'] = self._extract_m3u8_formats(video_url, video_id, ext='mp4')
            else:
                entry_info_dict['url'] = video_url

            entries.append(entry_info_dict)

        if len(entries) == 1:
            return entries[0]
        else:
            for num, e in enumerate(entries, start=1):
                # 'url' results don't have a title
                if e.get('title') is not None:
                    e['title'] = '%s (%d)' % (e['title'], num)
            return {
                '_type': 'playlist',
                'entries': entries,
            }<|MERGE_RESOLUTION|>--- conflicted
+++ resolved
@@ -53,12 +53,9 @@
 from .snagfilms import SnagFilmsEmbedIE
 from .screenwavemedia import ScreenwaveMediaIE
 from .mtv import MTVServicesEmbeddedIE
-<<<<<<< HEAD
 from .pladform import PladformIE
 from .googledrive import GoogleDriveIE
-=======
 from .jwplatform import JWPlatformIE
->>>>>>> 7cb09524
 
 
 class GenericIE(InfoExtractor):
